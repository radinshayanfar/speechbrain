--- conflicted
+++ resolved
@@ -102,17 +102,10 @@
     return batch_outputs
 
 
-<<<<<<< HEAD
 def to_output_format(ids, seqs):
     out = [[sb.train_loader.label_dict["phn"]["index2lab"][int(ind)]
             for ind in seq] for seq in seqs]
     return dict(zip(ids, out))
-=======
-    id, wav, wav_len = wav
-    id, phn, phn_len = phn
-    wav, wav_len = wav.to(device), wav_len.to(device)
-    phn, phn_len = phn.to(device), phn_len.to(device)
->>>>>>> 9d3a1d02
 
 
 def neural_computations(model, wav, wav_len):
