# The SpeechBrain Toolkit

<p align="center">
  <img src="http://www.darnault-parcollet.fr/Parcollet/hiddennoshare/speechbrain.github.io/img/logo_noname_rounded_big.png" alt="drawing" width="250"/>
</p>

SpeechBrain is an **open-source** and **all-in-one** speech toolkit based on PyTorch.

The goal is to create a **single**, **flexible**, and **user-friendly** toolkit that can be used to easily develop **state-of-the-art speech technologies**, including systems for **speech recognition**, **speaker recognition**, **speech enhancement**, **multi-microphone signal processing** and many others.

*SpeechBrain is currently in beta*.

| **[Discourse](https://speechbrain.discourse.group)** | **[Tutorials](http://www.darnault-parcollet.fr/Parcollet/hiddennoshare/speechbrain.github.io/tutorial_basics.html)** | **[Website](http://www.darnault-parcollet.fr/Parcollet/hiddennoshare/speechbrain.github.io/)** | **[Documentation](http://www.darnault-parcollet.fr/Parcollet/hiddennoshare/speechbrain.github.io/documentation/index.html)** | **[Contributing](http://www.darnault-parcollet.fr/Parcollet/hiddennoshare/speechbrain.github.io/documentation/contributing.html)** |

# Key features

SpeechBrain provides various useful tools to speed up and facilitate research on speech technologies:
- Various pretrained models nicely integrated with <img src="https://huggingface.co/front/assets/huggingface_logo.svg" alt="drawing" width="40"/> <sub>(HuggingFace)</sub> in our official [organization account](https://huggingface.co/speechbrain). These models are given with an interface to easily run inference, facilitating integration. If a *HuggingFace* model isn't available, we usually provide a least a Google Drive folder containing all the experimental results corresponding.
- The `Brain` class, a fully-customizable tool for managing training and evaluation loops over data. The annoying details of training loops are handled for you while retaining complete flexibility to override any part of the process when needed.
- A YAML-based hyperparameter specification language that describes all types of hyperparameters, from individual numbers (e.g. learning rate) to complete objects (e.g. custom models). This dramatically simplifies recipe code by distilling basic algorithmic components.
- Multi-GPU training and inference with PyTorch Data-Parallel or Distributed Data-Parallel.
- Mixed-precision for faster training.
- A transparent and entirely customizable data input and output pipeline. SpeechBrain follows the PyTorch data loader and dataset style and enables users to customize the i/o pipelines (e.g adding on-the-fly downsampling, BPE tokenization, sorting, threshold ...).


### Speech recognition

SpeechBrain supports state-of-the-art methods for end-to-end speech recognition:
- State-of-the-art performance or comparable with other existing toolkits in several ASR benchmarks.
- Easily customizable neural language models including RNNLM and TransformerLM. We also propose few pre-trained models to save you computations (more to come!). We support the Hugging Face `dataset` to facilitate the training over a large text dataset.
- Hybrid CTC/Attention end-to-end ASR:
    - Many available encoders: CRDNN (VGG + {LSTM,GRU,LiGRU} + DNN), ResNet, SincNet, vanilla transformers, contextnet-based transformers or conformers. Thanks to the flexibility of SpeechBrain, any fully customized encoder could be connected to the CTC/attention decoder and trained in few hours of work. The decoder is fully customizable as well: LSTM, GRU, LiGRU, transformer, or your neural network!
    - Optimised and fast beam search on both CPUs or GPUs.
- Transducer end-to-end ASR with a custom Numba loss to accelerate the training. Any encoder or decoder can be plugged into the transducer ranging from VGG+RNN+DNN to conformers.
- Pre-trained ASR models for transcribing an audio file or extracting features for a downstream task.

### Feature extraction and augmentation

SpeechBrain provides efficient and GPU-friendly speech augmentation pipelines and acoustic feature extraction:
<<<<<<< HEAD
- On-the-fly and fully-differentiable acoustic feature extraction: filter banks can be learned. This simplifies the training pipeline (you don't have to necessarily dump features on disk).
=======
- On-the-fly and fully-differentiable acoustic feature extraction: filter banks can be learned. This simplifies the training pipeline (you don't have to dump features on disk). 
>>>>>>> 2f5236b1
- On-the-fly feature normalization (global, sentence, bath, or speaker level).
- On-the-fly environmental corruptions based on noise, reverberation, and babble for robust model training.
- On-the-fly frequency and time domain SpecAugment.

### Speaker recognition, identification and diarization
SpeechBrain provides different models for speaker recognition, identification, and diarization on different datasets:
- State-of-the-art performance on speaker recognition and diarization based on ECAPA-TDNN models.
- Original Xvectors implementation (inspired by Kaldi) with PLDA.
- Spectral clustering for speaker diarization (combined with speakers embeddings).
- Libraries to extract speaker embeddings with a pre-trained model on your data.

### Speech enhancement and separation
- Recipes for spectral masking, spectral mapping, and time-domain speech enhancement.
- Multiple sophisticated enhancement losses, including differentiable STOI loss, MetricGAN, and mimic loss.
- State-of-the-art performance on speech separation with Conv-TasNet, DualPath RNN, and SepFormer.

### Multi-microphone processing
Combining multiple microphones is a powerful approach to achieve robustness in adverse acoustic environments:
- Delay-and-sum, MVDR, and GeV beamforming.
- Speaker localization.

### Documentation & Tutorials
SpeechBrain is designed to speed-up research and development of speech technologies. Hence, our code is backed-up with three different levels of documentation:
- **Low-level:** during the review process of the different pull requests, we are focusing on the level of comments that are given. Hence, any complex functionality or long pipeline is supported with helpful comments enabling users to handily customize the code.
- **Functional-level:** all classes in SpeechBrain contains a detailed docstring that details the input and output formats, the different arguments, the usage of the function, the potentially associated bibliography, and a function example that is used for test integration during pull requests. Such examples can also be used to manipulate a class or a function to properly understand what is exactly happening.
- **Educational-level:** we provide various Google Colab (i.e. interactive) tutorials describing all the building-blocks of SpeechBrain ranging from the core of the toolkit to a specific model designed for a particular task. The number of available tutorials is expected to increase over time.

### Under development
We currently are working towards integrating DNN-HMM for speech recognition and machine translation.

# Quick installation

SpeechBrain is constantly evolving. New features, tutorials, and documentation will appear over time.
SpeechBrain can be installed via PyPI to rapidly use the standard library. Moreover,  a local installation can be used by those users that what to run experiments and modify/customize the toolkit. SpeechBrain supports both CPU and GPU computations. For most all the recipes, however, a GPU is necessary during training. Please note that CUDA must be properly installed to use GPUs.


## Install via PyPI

Once you have created your Python environment (Python 3.8+) you can simply type:

```
pip install --index-url https://test.pypi.org/simple/ --extra-index-url https://pypi.org/simple BeechSprain
```

Then you can access SpeechBrain with:

```
import speechbrain as sb
```

## Install with GitHub

Once you have created your Python environment (Python 3.8+) you can simply type:

```
git clone https://github.com/speechbrain/speechbrain.git
cd speechbrain
pip install -r requirements.txt
pip install --editable .
```

Then you can access SpeechBrain with:

```
import speechbrain as sb
```

Any modification made to the `speechbrain` package will be automatically interpreted as we installed it with the `--editable` flag.

## Test Installation
Please, run the following script to make sure your installation is working:
```
pytest tests
pytest --doctest-modules speechbrain
```

# Running an experiment
In SpeechBrain, you can run experiments in this way:

```
> cd recipes/<dataset>/<task>/
> python experiment.py params.yaml
```

The results will be saved in the `output_folder` specified in the yaml file. The folder is created by calling `sb.core.create_experiment_directory()` in `experiment.py`. Both detailed logs and experiment outputs are saved there. Furthermore, less verbose logs are output to stdout.

# Learning SpeechBrain

Instead of a long and boring README, we prefer to provide you with different resources that can be used to learn how to customize SpeechBrain to adapt it to your needs:

- General information can be found on the [website](http://www.darnault-parcollet.fr/Parcollet/hiddennoshare/speechbrain.github.io/).
<<<<<<< HEAD
- Many [tutorials](http://www.darnault-parcollet.fr/Parcollet/hiddennoshare/speechbrain.github.io/tutorial_basics.html) about the basics of SpeechBrain.
=======
- Many [tutorials](http://www.darnault-parcollet.fr/Parcollet/hiddennoshare/speechbrain.github.io/tutorial_basics.html) about the basics of SpeechBrain. More of them on different functionalities (e.g SpeechBrain advanced, signal processing ...) are given with the drop down menu of the [website](http://www.darnault-parcollet.fr/Parcollet/hiddennoshare/speechbrain.github.io/).
>>>>>>> 2f5236b1
- Details on the SpeechBrain API, how to contribute, and the code are given in the [documentation](http://www.darnault-parcollet.fr/Parcollet/hiddennoshare/speechbrain.github.io/documentation/index.html).

# License
SpeechBrain is released under the Apache License, version 2.0. The Apache license is a popular BSD-like license. SpeechBrain can be redistributed for free, even for commercial purposes, although you can not take off the license headers (and under some circumstances, you may have to distribute a license document). Apache is not a viral license like the GPL, which forces you to release your modifications to the source code. Also note that this project has no connection to the Apache Foundation, other than that we use the same license terms.<|MERGE_RESOLUTION|>--- conflicted
+++ resolved
@@ -37,11 +37,7 @@
 ### Feature extraction and augmentation
 
 SpeechBrain provides efficient and GPU-friendly speech augmentation pipelines and acoustic feature extraction:
-<<<<<<< HEAD
-- On-the-fly and fully-differentiable acoustic feature extraction: filter banks can be learned. This simplifies the training pipeline (you don't have to necessarily dump features on disk).
-=======
 - On-the-fly and fully-differentiable acoustic feature extraction: filter banks can be learned. This simplifies the training pipeline (you don't have to dump features on disk). 
->>>>>>> 2f5236b1
 - On-the-fly feature normalization (global, sentence, bath, or speaker level).
 - On-the-fly environmental corruptions based on noise, reverberation, and babble for robust model training.
 - On-the-fly frequency and time domain SpecAugment.
@@ -133,11 +129,7 @@
 Instead of a long and boring README, we prefer to provide you with different resources that can be used to learn how to customize SpeechBrain to adapt it to your needs:
 
 - General information can be found on the [website](http://www.darnault-parcollet.fr/Parcollet/hiddennoshare/speechbrain.github.io/).
-<<<<<<< HEAD
-- Many [tutorials](http://www.darnault-parcollet.fr/Parcollet/hiddennoshare/speechbrain.github.io/tutorial_basics.html) about the basics of SpeechBrain.
-=======
 - Many [tutorials](http://www.darnault-parcollet.fr/Parcollet/hiddennoshare/speechbrain.github.io/tutorial_basics.html) about the basics of SpeechBrain. More of them on different functionalities (e.g SpeechBrain advanced, signal processing ...) are given with the drop down menu of the [website](http://www.darnault-parcollet.fr/Parcollet/hiddennoshare/speechbrain.github.io/).
->>>>>>> 2f5236b1
 - Details on the SpeechBrain API, how to contribute, and the code are given in the [documentation](http://www.darnault-parcollet.fr/Parcollet/hiddennoshare/speechbrain.github.io/documentation/index.html).
 
 # License
