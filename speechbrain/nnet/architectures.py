--- conflicted
+++ resolved
@@ -1358,54 +1358,7 @@
                    "Quasi-Recurrent Neural Networks", ICLR 2017
                     https://arxiv.org/abs/1611.01576
 
-<<<<<<< HEAD
      """
-=======
-        # Computing the feature dimensionality
-        self.fea_dim = torch.prod(torch.tensor(first_input[0].shape[1:-1]))
-
-        # Vanilla RNN
-        if self.rnn_type == "rnn":
-            self.rnn = torch.nn.RNN(
-                input_size=self.fea_dim,
-                hidden_size=self.n_neurons,
-                nonlinearity=self.nonlinearity,
-                num_layers=self.num_layers,
-                bias=self.bias,
-                dropout=self.dropout,
-                bidirectional=self.bidirectional,
-            )
-        # Vanilla LSTM
-        if self.rnn_type == "lstm":
-            self.rnn = torch.nn.LSTM(
-                input_size=self.fea_dim,
-                hidden_size=self.n_neurons,
-                num_layers=self.num_layers,
-                bias=self.bias,
-                dropout=self.dropout,
-                bidirectional=self.bidirectional,
-            )
-        # Vanilla GRU
-        if self.rnn_type == "gru":
-            self.rnn = torch.nn.GRU(
-                input_size=self.fea_dim,
-                hidden_size=self.n_neurons,
-                num_layers=self.num_layers,
-                bias=self.bias,
-                dropout=self.dropout,
-                bidirectional=self.bidirectional,
-            )
-        # Vanilla light-GRU
-        if self.rnn_type == "ligru":
-            self.rnn = liGRU(
-                input_size=self.fea_dim,
-                hidden_size=self.n_neurons,
-                num_layers=self.num_layers,
-                dropout=self.dropout,
-                bidirectional=self.bidirectional,
-                batch_size=first_input[0].shape[0],
-            )
->>>>>>> 2a8dcf25
 
     def __init__(
         self,
@@ -1464,6 +1417,7 @@
             # Vanilla light-GRU
             if self.rnn_type == "ligru":
                 del kwargs['bias']
+                kwargs['batch_size'] = first_input[0].shape[0],
                 self.rnn = liGRU(**kwargs)
 
             # Quasi RNN
@@ -1539,81 +1493,7 @@
         return output
 
 
-<<<<<<< HEAD
-class liGRU(nn.Module):
-    """
-     -------------------------------------------------------------------------
-     nnet.architectures.liGRU (author: Mirco Ravanelli)
-
-     Description:  This function implements the Light-GRU model.
-
-
-     Input (init):
-                    - input_size (type:int(1,inf), mandatory):
-                        it is the dimensionality of the input.
-
-                    - hidden_size (type: int(1,inf), mandatory):
-                        it is the number of output neurons (i.e, the
-                        dimensionality of the output).
-
-                    - nonlinearity (type:tanh, relu, mandatory):
-                        it is the type of nonlinearity.
-
-                    - num_layers (type: int(1,inf), mandatory):
-                        it is the number of layers.
-
-                    - bidirectional (type: bool, Default:False):
-                        if True, a bidirectioal model is used.
-
-=======
 class liGRU(torch.jit.ScriptModule):
-    def __init__(
-        self,
-        input_size,
-        hidden_size,
-        num_layers,
-        batch_size,
-        dropout=0.0,
-        bidirectional=True,
-        device="cuda",
-    ):
->>>>>>> 2a8dcf25
-
-        super(liGRU, self).__init__()
-
-        current_dim = int(input_size)
-
-        self.model = torch.nn.ModuleList([])
-
-        for i in range(num_layers):
-            rnn_lay = liGRU_layer(
-                current_dim,
-                hidden_size,
-                num_layers,
-                batch_size,
-                dropout=dropout,
-                bidirectional=bidirectional,
-                device=device,
-            )
-
-            self.model.append(rnn_lay)
-
-            if bidirectional:
-                current_dim = hidden_size * 2
-            else:
-                current_dim == hidden_size
-
-    @torch.jit.script_method
-    def forward(self, x):
-        # type: (Tensor) -> Tuple[Tensor, int]
-
-        for ligru_lay in self.model:
-            x = ligru_lay(x)
-
-        return x, 0
-
-
-class liGRU_layer(torch.jit.ScriptModule):
     def __init__(
         self,
         input_size,
@@ -2273,65 +2153,12 @@
         self.pool2d = False
         self.combine_batch_time = False
 
-<<<<<<< HEAD
         if not isinstance(self.kernel_size, list):
             self.kernel_size = [self.kernel_size]
         if not isinstance(self.pool_axis, list):
             self.pool_axis = [self.pool_axis]
 
         def hook(self, first_input):
-=======
-        # Check that enough pooling axes are specified
-        if len(self.kernel_size) == 1:
-            self.pool1d = True
-
-            # In the case of a 4 dimensional input vector, we need to combine
-            # the batch and time dimension together because torch.nn.pool1d
-            # only accepts 3D vectors as inputs.
-            if len(first_input[0].shape) > 3:
-                self.combine_batch_time = True
-
-            if len(self.pool_axis) != 1:
-                err_msg = (
-                    "pool_axes must corresponds to the pooling dimension. "
-                    " The pooling dimension is 1 and %s axes are specified."
-                    % (str(len(self.pool_axis)))
-                )
-
-                logger_write(err_msg, logfile=logger)
-
-            if self.pool_axis[0] >= len(first_input[0].shape):
-                err_msg = (
-                    "pool_axes is greater than the number of dimensions. "
-                    " The tensor dimension is %s and the specified pooling "
-                    "axis is %s."
-                    % (str(len(first_input[0].shape)), str(self.pool_axis))
-                )
-
-                logger_write(err_msg, logfile=logger)
-
-        if len(self.kernel_size) == 2:
-            self.pool2d = True
-
-            if len(self.pool_axis) != 2:
-                err_msg = (
-                    "pool_axes must corresponds to the pooling dimension. "
-                    " The pooling dimension is 2 and %s axes are specified."
-                    % (str(len(self.pool_axis)))
-                )
-
-                logger_write(err_msg, logfile=logger)
-
-            if self.pool_axis[0] >= len(
-                first_input[0].shape
-            ) or self.pool_axis[1] >= len(first_input[0].shape):
-                err_msg = (
-                    "pool_axes is greater than the number of dimensions. "
-                    " The tensor dimension is %s and the specified pooling "
-                    "axis are %s."
-                    % (str(len(first_input[0].shape)), str(self.pool_axis))
-                )
->>>>>>> 2a8dcf25
 
             # Check that enough pooling axes are specified
             if len(self.kernel_size) == 1:
@@ -2345,7 +2172,7 @@
 
                 if len(self.pool_axis) != 1:
                     err_msg = (
-                        'pool_axes must corresponds to the pooling dimension. '
+                        "pool_axes must corresponds to the pooling dimension. "
                         "The pooling dimension is 1 and %s axes are specified."
                         % (str(len(self.pool_axis)))
                     )
@@ -2353,36 +2180,28 @@
 
                 if self.pool_axis[0] >= len(first_input[0].shape):
                     err_msg = (
-                        'pool_axes is greater than the number of dimensions. '
+                        "pool_axes is greater than the number of dimensions. "
                         "The tensor dimension is %s and the specified pooling "
                         "axis is %s."
                         % (str(len(first_input[0].shape)), str(self.pool_axis))
                     )
                     raise ValueError(err_msg)
 
-<<<<<<< HEAD
             if len(self.kernel_size) == 2:
                 self.pool2d = True
-=======
-                err_msg = (
-                    'The input of "pooling" must be a tensor with one of the '
-                    "following dimensions: [batch,C, fea] or "
-                    "[batch,fea,fea,C]. Got %s" % (str(first_input[0].shape))
-                )
->>>>>>> 2a8dcf25
 
                 if len(self.pool_axis) != 2:
                     err_msg = (
-                        'pool_axes must corresponds to the pooling dimension. '
+                        "pool_axes must corresponds to the pooling dimension. "
                         "The pooling dimension is 2 and %s axes are specified."
                         % (str(len(self.pool_axis)))
                     )
                     raise ValueError(err_msg)
 
-                if self.pool_axis[0] >= len(first_input[0].shape) or \
-                   self.pool_axis[1] >= len(first_input[0].shape):
+                dims = len(first_input[0].shape)
+                if self.pool_axis[0] >= dims or self.pool_axis[1] >= dims:
                     err_msg = (
-                        'pool_axes is greater than the number of dimensions. '
+                        "pool_axes is greater than the number of dimensions. "
                         "The tensor dimension is %s and the specified pooling "
                         "axis are %s."
                         % (str(len(first_input[0].shape)), str(self.pool_axis))
@@ -2422,14 +2241,10 @@
                         self.kernel_size,
                         stride=self.stride,
                         padding=self.padding,
-<<<<<<< HEAD
-                        ceil_mode=self.ceil_mode)
+                        ceil_mode=self.ceil_mode,
+                    )
             self.hook.remove()
         self.hook = self.register_forward_pre_hook(hook)
-=======
-                        ceil_mode=self.ceil_mode,
-                    )
->>>>>>> 2a8dcf25
 
     def forward(self, x):
 
