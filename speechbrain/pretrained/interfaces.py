--- conflicted
+++ resolved
@@ -457,7 +457,6 @@
         return score, score > threshold
 
 
-<<<<<<< HEAD
 class separator(Pretrained):
     """A "ready-to-use" speech separation model for 2 or 3 speaker mixtures.
     This pretrained model is based on the WSJ0Mix recipe.
@@ -504,7 +503,8 @@
         else:
             est_source = est_source[:, :T_origin, :]
         return est_source
-=======
+
+
 class SpectralMaskEnhancement(Pretrained):
     """A ready-to-use model for speech enhancement.
 
@@ -584,5 +584,4 @@
         if output_filename is not None:
             torchaudio.save(output_filename, enhanced, channels_first=False)
 
-        return enhanced.squeeze(0)
->>>>>>> 1f69e9ee
+        return enhanced.squeeze(0)